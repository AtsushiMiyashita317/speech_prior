--- conflicted
+++ resolved
@@ -329,26 +329,6 @@
                         raise KeyError(f"missing model {mid} for utterance {uid}")
                     else:
                         continue
-<<<<<<< HEAD
-                npy = self._load_feature(ref.path)
-                arr = torch.from_numpy(npy)  # [T, D]
-                features[mid][ly] = {
-                    'feature': arr,
-                    'lengths': arr.shape[0],
-                    'fps': ref.fps,
-                }
-                lengths_frames[mid] = arr.shape[0]
-
-        meta = {
-            'sample_id': uid,
-            'utterance_id': uid,
-            'audio_path_rel': audio_rel_path,
-            'audio_sha256': utt.get('audio_sha256'),
-            'sample_rate': int(sr or 16000),
-            'num_samples': int(utt.get('num_samples', S)),
-            'duration_sec': float(utt.get('duration_sec', S / float(sr or 16000))),
-        }
-=======
                 features[mid] = {}
                 for ly in layers:
                     ref = models[mid].get(ly)
@@ -375,7 +355,6 @@
                 'num_samples': int(utt.get('num_samples', S)),
                 'duration_sec': float(utt.get('duration_sec', S / float(sr or 16000))),
             }
->>>>>>> c63d4731
 
             out = {
                 'audio': audio_dict,
